name: Rust

on:
  push:
    branches: [ master ]
  pull_request:
    branches: [ master ]

env:
  # Minimum supported Rust version.
  msrv: 1.44.0
  # Nightly Rust toolchain for no-std build.
  nightly: nightly-2020-10-24

jobs:
  build:
    runs-on: ubuntu-latest

    steps:
      - uses: actions/checkout@v2

      - name: Install Sodium packages
        run: |
          sudo -E apt-add-repository -y 'ppa:fsgmhoward/shadowsocks-libev'
          sudo apt-get update
          sudo apt-get install -y --no-install-suggests --no-install-recommends libsodium-dev

      - name: Cache cargo bins
        uses: actions/cache@v1
        with:
          path: ~/.cargo/bin
          key: ${{ runner.os }}-cargo-bin
      - name: Cache cargo build
        uses: actions/cache@v1
        with:
          path: target
          key: ${{ runner.os }}-cargo-build-target

      - name: Install Rust
        uses: actions-rs/toolchain@v1
        with:
          toolchain: stable
          target: wasm32-unknown-unknown
          override: true
          components: rustfmt, clippy
      - name: Install wasm-pack
        uses: jetli/wasm-pack-action@v0.3.0
        with:
          version: 'latest'
      - name: Install deadlinks
        run: cargo deadlinks -V | grep $DEADLINKS_VERS || cargo install cargo-deadlinks --vers $DEADLINKS_VERS --force
        env:
          DEADLINKS_VERS: 0.4.1
      - name: Install Node.js
        uses: actions/setup-node@v1
        with:
          node-version: '14'

      - name: Format
        uses: actions-rs/cargo@v1
        with:
          command: fmt
          args: --all -- --check
      - name: Clippy
        uses: actions-rs/clippy-check@v1
        with:
          token: ${{ secrets.GITHUB_TOKEN }}
          args: --all --all-targets -- -D warnings

      - name: Run tests
        uses: actions-rs/cargo@v1
        with:
          command: test
          args: --all-features
      - name: Run Sodium keypair example
        uses: actions-rs/cargo@v1
        with:
          command: run
          args: --example sodium_keypair
      - name: Run E2E tests for key util
        run: bash tests/e2e/key_util.sh

      - name: Compile WASM
        run: (cd wasm; wasm-pack build --target nodejs)
      - name: Run WASM
        run: node wasm/test.js

      - name: Check docs
        run: cargo clean --doc && cargo doc --all-features --no-deps && cargo deadlinks --dir target/doc

  build-msrv:
    runs-on: ubuntu-latest

    steps:
      - uses: actions/checkout@v2

      - name: Install Sodium packages
        run: |
          sudo -E apt-add-repository -y 'ppa:fsgmhoward/shadowsocks-libev'
          sudo apt-get update
          sudo apt-get install -y --no-install-suggests --no-install-recommends libsodium-dev

      - name: Cache cargo build
        uses: actions/cache@v1
        with:
          path: target
          key: ${{ runner.os }}-msrv-cargo-build-target

      - name: Install Rust
        uses: actions-rs/toolchain@v1
        with:
          toolchain: ${{ env.msrv }}
          override: true
          profile: minimal

      - name: Run tests
        uses: actions-rs/cargo@v1
        with:
          command: test
          args: --all-features
      - name: Run Sodium keypair example
        uses: actions-rs/cargo@v1
        with:
          command: run
          args: --example sodium_keypair
      - name: Run E2E tests for key util
        run: bash tests/e2e/key_util.sh

  build-nostd:
    runs-on: ubuntu-latest

    steps:
      - uses: actions/checkout@v2

      - name: Cache cargo build
        uses: actions/cache@v1
        with:
          path: target
          key: ${{ runner.os }}-nostd-cargo-build-target

      - name: Install Rust
        uses: actions-rs/toolchain@v1
        with:
          toolchain: ${{ env.nightly }}
          target: thumbv7m-none-eabi
          override: true
          profile: minimal

      - name: Build library
        uses: actions-rs/cargo@v1
        with:
          command: build
          args: --lib --no-default-features --features pure --target thumbv7m-none-eabi -Z avoid-dev-deps

  document:
    needs:
      - build
      - build-msrv
      - build-nostd
    if: github.event_name == 'push'
    runs-on: ubuntu-latest

    steps:
      - uses: actions/checkout@v2
        with:
          persist-credentials: false

      - name: Install Sodium packages
        run: |
          sudo -E apt-add-repository -y 'ppa:fsgmhoward/shadowsocks-libev'
          sudo apt-get update
          sudo apt-get install -y --no-install-suggests --no-install-recommends libsodium-dev

      - name: Cache cargo build
        uses: actions/cache@v1
        with:
          path: target
          key: ${{ runner.os }}-cargo-build-target

      - name: Install Rust
        uses: actions-rs/toolchain@v1
        with:
<<<<<<< HEAD
          toolchain: nightly
=======
          toolchain: ${{ env.nightly }}
>>>>>>> 21be1aac
          override: true
          profile: minimal

      - name: Build docs
        run: cargo rustdoc --all-features -- --cfg docsrs

      - name: Deploy
        uses: JamesIves/github-pages-deploy-action@releases/v3
        with:
          ACCESS_TOKEN: ${{ secrets.ACCESS_TOKEN }}
          BRANCH: gh-pages
          FOLDER: target/doc
          SINGLE_COMMIT: true<|MERGE_RESOLUTION|>--- conflicted
+++ resolved
@@ -180,11 +180,7 @@
       - name: Install Rust
         uses: actions-rs/toolchain@v1
         with:
-<<<<<<< HEAD
-          toolchain: nightly
-=======
           toolchain: ${{ env.nightly }}
->>>>>>> 21be1aac
           override: true
           profile: minimal
 
